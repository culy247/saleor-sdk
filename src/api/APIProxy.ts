import {
  ApolloClient,
  ApolloError,
  ObservableQuery,
  WatchQueryOptions,
} from "apollo-client";
import { GraphQLError } from "graphql";

<<<<<<< HEAD
import { getAuthToken, setAuthToken } from "../auth";
=======
import { PasswordChange } from "../mutations/gqlTypes/PasswordChange";
import { SetPassword } from "../mutations/gqlTypes/SetPassword";
import { fireSignOut, getAuthToken, setAuthToken } from "../auth";
>>>>>>> 4be489bb
import { MUTATIONS } from "../mutations";
import { TokenAuth_tokenCreate } from "../mutations/gqlTypes/TokenAuth";
import { QUERIES } from "../queries";
import { RequireAtLeastOne } from "../tsHelpers";
import {
  InferOptions,
  MapFn,
  QueryShape,
  WatchMapFn,
  WatchQueryData,
} from "../types";
import {
  getErrorsFromData,
  getMappedData,
  isDataEmpty,
  mergeEdges,
} from "../utils";
<<<<<<< HEAD
import { BROWSER_NO_CREDENTIAL_API_MESSAGE } from "./Auth";

export class APIProxy {
  getAttributes = this.watchQuery(
    QUERIES.Attributes,
    (data) => data.attributes
  );
=======
import { SignIn, SetPasswordChange, SetPasswordResult } from "./types";

const handleDataErrors = <T extends QueryShape, TData>(
  mapFn: MapFn<T, TData> | WatchMapFn<T, TData>,
  data: TData,
  apolloErrors?: readonly GraphQLError[]
) => {
  // INFO: user input errors will be moved to graphql errors
  const userInputErrors = getErrorsFromData(data);
  const errors =
    apolloErrors || userInputErrors
      ? new ApolloError({
          extraInfo: userInputErrors,
          graphQLErrors: apolloErrors,
        })
      : null;

  if (errors && isDataEmpty(data)) {
    return { errors };
  }

  const result = getMappedData(mapFn, data);

  return { data: result };
};

class APIProxy {
  getAttributes = this.watchQuery(QUERIES.Attributes, data => data.attributes);
>>>>>>> 4be489bb

  getProductDetails = this.watchQuery(
    QUERIES.ProductDetails,
    (data) => data.product
  );

  getProductList = this.watchQuery(
    QUERIES.ProductList,
    (data) => data.products
  );

  getCategoryDetails = this.watchQuery(
    QUERIES.CategoryDetails,
    (data) => data.category
  );

  getOrdersByUser = this.watchQuery(QUERIES.OrdersByUser, (data) =>
    data.me ? data.me.orders : null
  );

  getOrderDetails = this.watchQuery(
    QUERIES.OrderDetails,
    (data) => data.orderByToken
  );

  getVariantsProducts = this.watchQuery(
    QUERIES.VariantsProducts,
    (data) => data.productVariants
  );

  getShopDetails = this.watchQuery(QUERIES.GetShopDetails, (data) => data);

  setUserDefaultAddress = this.fireQuery(
    MUTATIONS.AddressTypeUpdate,
    (data) => data!.accountSetDefaultAddress
  );

  setDeleteUserAddress = this.fireQuery(
    MUTATIONS.DeleteUserAddress,
    (data) => data!.accountAddressDelete
  );

  setCreateUserAddress = this.fireQuery(
    MUTATIONS.CreateUserAddress,
    (data) => data!.accountAddressCreate
  );

  setUpdateuserAddress = this.fireQuery(
    MUTATIONS.UpdateUserAddress,
    (data) => data!.accountAddressUpdate
  );

  setAccountUpdate = this.fireQuery(
    MUTATIONS.AccountUpdate,
    (data) => data!.accountUpdate
  );

<<<<<<< HEAD
  setPasswordChange = this.fireQuery(MUTATIONS.PasswordChange, (data) => data);

  setPassword = this.fireQuery(MUTATIONS.SetPassword, (data) => data);

=======
>>>>>>> 4be489bb
  client: ApolloClient<any>;

  constructor(client: ApolloClient<any>) {
    this.client = client;
  }

<<<<<<< HEAD
  signIn = (
    variables: InferOptions<MUTATIONS["TokenAuth"]>["variables"],
    options?: Omit<InferOptions<MUTATIONS["TokenAuth"]>, "variables">
  ) =>
    new Promise<{ data: TokenAuth["tokenCreate"] }>(async (resolve, reject) => {
      try {
        this.client.resetStore();

        const data = await this.fireQuery(
          MUTATIONS.TokenAuth,
          (data) => data!.tokenCreate
        )(variables, {
          ...options,
          update: (proxy, data) => {
            const handledData = handleDataErrors(
              (data: any) => data.tokenCreate,
              data.data,
              data.errors
            );
            if (!handledData.errors && handledData.data) {
              setAuthToken(handledData.data.token);
              if (window.PasswordCredential && variables) {
                navigator.credentials
                  .store(
                    new window.PasswordCredential({
                      id: variables.email,
                      password: variables.password,
                    })
                  )
                  .catch((credentialsError) =>
                    console.warn(
                      BROWSER_NO_CREDENTIAL_API_MESSAGE,
                      credentialsError
                    )
                  );
              }
            }
            if (options && options.update) {
              options.update(proxy, data);
            }
          },
        });

        resolve(data);
      } catch (e) {
        reject(e);
      }
=======
  getUserDetails = (
    variables: InferOptions<QUERIES["UserDetails"]>["variables"],
    options: Omit<InferOptions<QUERIES["UserDetails"]>, "variables"> & {
      onUpdate: (data: UserDetails["me"] | null) => void;
    }
  ) => {
    if (this.isLoggedIn()) {
      return this.watchQuery(QUERIES.UserDetails, data => data.me)(
        variables,
        options
      );
    }
    if (options.onUpdate) {
      options.onUpdate(null);
    }
    return {
      refetch: () =>
        new Promise<{ data: UserDetails["me"] }>(resolve => {
          resolve({ data: null });
        }),
      unsubscribe: () => undefined,
    };
  };

  signIn = async (
    variables: InferOptions<MUTATIONS["TokenAuth"]>["variables"],
    options?: Omit<InferOptions<MUTATIONS["TokenAuth"]>, "variables">
  ): Promise<SignIn> => {
    await this.client.resetStore();
    let result: {
      data: TokenAuth_tokenCreate | null;
    } | null = null;

    result = await this.fireQuery(
      MUTATIONS.TokenAuth,
      mutationData => mutationData!.tokenCreate
    )(variables, {
      ...options,
      fetchPolicy: "no-cache",
>>>>>>> 4be489bb
    });
    const { data } = result;

    if (data?.token && data.errors.length === 0) {
      setAuthToken(data.token);
      if (window.PasswordCredential && variables) {
        navigator.credentials.store(
          new window.PasswordCredential({
            id: variables.email,
            password: variables.password,
          })
        );
      }
    }
    return {
      data,
      error: null,
    };
  };

<<<<<<< HEAD
=======
  signOut = () =>
    new Promise(async (resolve, reject) => {
      try {
        fireSignOut(this.client);

        resolve();
      } catch (e) {
        reject(e);
      }
    });

  setPassword = async (
    variables: InferOptions<MUTATIONS["SetPassword"]>["variables"],
    options?: Omit<InferOptions<MUTATIONS["SetPassword"]>, "variables">
  ): Promise<SetPasswordResult> => {
    let result: {
      data: SetPassword | null;
    } | null = null;

    result = await this.fireQuery(MUTATIONS.SetPassword, data => data!)(
      variables,
      {
        ...options,
        fetchPolicy: "no-cache",
      }
    );
    const { data } = result;

    return {
      data,
      error: null,
    };
  };

  setPasswordChange = async (
    variables: InferOptions<MUTATIONS["PasswordChange"]>["variables"],
    options?: Omit<InferOptions<MUTATIONS["PasswordChange"]>, "variables">
  ): Promise<SetPasswordChange> => {
    let result: {
      data: PasswordChange | null;
    } | null = null;

    result = await this.fireQuery(MUTATIONS.PasswordChange, data => data!)(
      variables,
      {
        ...options,
        fetchPolicy: "no-cache",
      }
    );
    const { data } = result;

    return {
      data,
      error: null,
    };
  };

>>>>>>> 4be489bb
  attachAuthListener = (callback: (authenticated: boolean) => void) => {
    const eventHandler = () => {
      callback(this.isLoggedIn());
    };

    window.addEventListener("auth", eventHandler);

    return () => {
      window.removeEventListener("auth", eventHandler);
    };
  };

  isLoggedIn = () => {
    return !!getAuthToken();
  };

  watchQuery<T extends QueryShape, TResult>(
    query: T,
    mapFn: WatchMapFn<T, TResult>
  ) {
    return <
      TVariables extends InferOptions<T>["variables"],
      TOptions extends Omit<
        InferOptions<T> | WatchQueryOptions<InferOptions<T>>,
        "variables"
      >
    >(
      variables: TVariables,
      options: TOptions & {
        skip?: boolean;
        onComplete?: () => void;
        onError?: (error: ApolloError) => void;
        onUpdate: (data: ReturnType<typeof mapFn> | null) => void;
      }
    ) => {
      const { onComplete, onError, onUpdate, ...apolloClientOptions } = options;

      const observable: ObservableQuery<WatchQueryData<T>, TVariables> = query(
        this.client,
        {
          ...apolloClientOptions,
          variables,
        }
      );

      if (options.skip) {
        return {
          refetch: () => {
            return new Promise(resolve => {
              resolve({ data: null });
            });
          },
          unsubscribe: null,
        };
      }

      const subscription = observable.subscribe(
        (result) => {
          const { data, errors: apolloErrors } = result;
          const errorHandledData = handleDataErrors(
            mapFn,
            data as any,
            apolloErrors
          );
          if (onUpdate) {
            if (errorHandledData.errors) {
              if (onError) {
                onError(errorHandledData.errors);
              }
            } else {
              onUpdate(errorHandledData.data as TResult);
              if (onComplete) {
                onComplete();
              }
            }
          }
        },
        (error) => {
          if (onError) {
            onError(error);
          }
        }
      );

      return {
        loadMore: (
          extraVariables: RequireAtLeastOne<TVariables>,
          mergeResults: boolean = true
        ) => {
          observable.fetchMore({
            updateQuery: (previousResult, { fetchMoreResult }) => {
              if (!fetchMoreResult) {
                // returning previousResult doesn't trigger observable `next`
                onUpdate(mapFn(previousResult));
                return previousResult;
              }

              if (mergeResults) {
                const prevResultRef = mapFn(previousResult) as any;
                const newResultRef = mapFn(fetchMoreResult) as any;

                if (!prevResultRef || !newResultRef) {
                  onUpdate(prevResultRef);
                  return previousResult;
                }

                const mergedEdges = mergeEdges(
                  prevResultRef.edges,
                  newResultRef.edges
                );

                // use new result for metadata and mutate existing data
                Object.keys(prevResultRef).forEach((key) => {
                  prevResultRef[key] = newResultRef[key];
                });
                prevResultRef.edges = mergedEdges;

                return previousResult;
              }

              return fetchMoreResult;
            },
            variables: { ...variables, ...extraVariables },
          });
        },
        refetch: (newVariables?: TVariables) => {
          if (newVariables) {
            observable.setVariables(newVariables);
            const cachedResult = observable.currentResult();
            const errorHandledData = handleDataErrors(mapFn, cachedResult.data);
            if (errorHandledData.data) {
              onUpdate(errorHandledData.data as TResult);
            }
          }

          return APIProxy.firePromise(
            () => observable.refetch(newVariables),
            mapFn
          );
        },
        setOptions: (newOptions: TOptions) =>
          APIProxy.firePromise(() => observable.setOptions(newOptions), mapFn),
        unsubscribe: subscription.unsubscribe.bind(subscription),
      };
    };
  }

  fireQuery<T extends QueryShape, TResult>(query: T, mapFn: MapFn<T, TResult>) {
    return (
      variables: InferOptions<T>["variables"],
      options?: Omit<InferOptions<T>, "variables">
    ) =>
      APIProxy.firePromise(
        () =>
          query(this.client, {
            ...options,
            variables,
          }),
        mapFn
      );
  }

  // Promise wrapper to catch errors
  static firePromise<T extends QueryShape, TResult>(
    promise: () => Promise<any>,
    mapFn: MapFn<T, TResult> | WatchMapFn<T, TResult>
  ) {
    return new Promise<{ data: ReturnType<typeof mapFn> | null }>(
      async (resolve, reject) => {
        try {
          const { data, errors: apolloErrors } = await promise();
          const errorHandledData = handleDataErrors(mapFn, data, apolloErrors);

          if (errorHandledData.errors) {
            reject(errorHandledData.errors);
          }

          resolve({ data: errorHandledData.data });
        } catch (error) {
          reject(error);
        }
      }
    );
  }
}

export default APIProxy;<|MERGE_RESOLUTION|>--- conflicted
+++ resolved
@@ -6,13 +6,9 @@
 } from "apollo-client";
 import { GraphQLError } from "graphql";
 
-<<<<<<< HEAD
-import { getAuthToken, setAuthToken } from "../auth";
-=======
 import { PasswordChange } from "../mutations/gqlTypes/PasswordChange";
 import { SetPassword } from "../mutations/gqlTypes/SetPassword";
-import { fireSignOut, getAuthToken, setAuthToken } from "../auth";
->>>>>>> 4be489bb
+import { getAuthToken, setAuthToken } from "../auth";
 import { MUTATIONS } from "../mutations";
 import { TokenAuth_tokenCreate } from "../mutations/gqlTypes/TokenAuth";
 import { QUERIES } from "../queries";
@@ -30,16 +26,8 @@
   isDataEmpty,
   mergeEdges,
 } from "../utils";
-<<<<<<< HEAD
+import { SignIn, SetPasswordChange, SetPasswordResult } from "./types";
 import { BROWSER_NO_CREDENTIAL_API_MESSAGE } from "./Auth";
-
-export class APIProxy {
-  getAttributes = this.watchQuery(
-    QUERIES.Attributes,
-    (data) => data.attributes
-  );
-=======
-import { SignIn, SetPasswordChange, SetPasswordResult } from "./types";
 
 const handleDataErrors = <T extends QueryShape, TData>(
   mapFn: MapFn<T, TData> | WatchMapFn<T, TData>,
@@ -67,149 +55,65 @@
 
 class APIProxy {
   getAttributes = this.watchQuery(QUERIES.Attributes, data => data.attributes);
->>>>>>> 4be489bb
 
   getProductDetails = this.watchQuery(
     QUERIES.ProductDetails,
-    (data) => data.product
-  );
-
-  getProductList = this.watchQuery(
-    QUERIES.ProductList,
-    (data) => data.products
-  );
+    data => data.product
+  );
+
+  getProductList = this.watchQuery(QUERIES.ProductList, data => data.products);
 
   getCategoryDetails = this.watchQuery(
     QUERIES.CategoryDetails,
-    (data) => data.category
-  );
-
-  getOrdersByUser = this.watchQuery(QUERIES.OrdersByUser, (data) =>
+    data => data.category
+  );
+
+  getOrdersByUser = this.watchQuery(QUERIES.OrdersByUser, data =>
     data.me ? data.me.orders : null
   );
 
   getOrderDetails = this.watchQuery(
     QUERIES.OrderDetails,
-    (data) => data.orderByToken
+    data => data.orderByToken
   );
 
   getVariantsProducts = this.watchQuery(
     QUERIES.VariantsProducts,
-    (data) => data.productVariants
-  );
-
-  getShopDetails = this.watchQuery(QUERIES.GetShopDetails, (data) => data);
+    data => data.productVariants
+  );
+
+  getShopDetails = this.watchQuery(QUERIES.GetShopDetails, data => data);
 
   setUserDefaultAddress = this.fireQuery(
     MUTATIONS.AddressTypeUpdate,
-    (data) => data!.accountSetDefaultAddress
+    data => data!.accountSetDefaultAddress
   );
 
   setDeleteUserAddress = this.fireQuery(
     MUTATIONS.DeleteUserAddress,
-    (data) => data!.accountAddressDelete
+    data => data!.accountAddressDelete
   );
 
   setCreateUserAddress = this.fireQuery(
     MUTATIONS.CreateUserAddress,
-    (data) => data!.accountAddressCreate
+    data => data!.accountAddressCreate
   );
 
   setUpdateuserAddress = this.fireQuery(
     MUTATIONS.UpdateUserAddress,
-    (data) => data!.accountAddressUpdate
+    data => data!.accountAddressUpdate
   );
 
   setAccountUpdate = this.fireQuery(
     MUTATIONS.AccountUpdate,
-    (data) => data!.accountUpdate
-  );
-
-<<<<<<< HEAD
-  setPasswordChange = this.fireQuery(MUTATIONS.PasswordChange, (data) => data);
-
-  setPassword = this.fireQuery(MUTATIONS.SetPassword, (data) => data);
-
-=======
->>>>>>> 4be489bb
+    data => data!.accountUpdate
+  );
+
   client: ApolloClient<any>;
 
   constructor(client: ApolloClient<any>) {
     this.client = client;
   }
-
-<<<<<<< HEAD
-  signIn = (
-    variables: InferOptions<MUTATIONS["TokenAuth"]>["variables"],
-    options?: Omit<InferOptions<MUTATIONS["TokenAuth"]>, "variables">
-  ) =>
-    new Promise<{ data: TokenAuth["tokenCreate"] }>(async (resolve, reject) => {
-      try {
-        this.client.resetStore();
-
-        const data = await this.fireQuery(
-          MUTATIONS.TokenAuth,
-          (data) => data!.tokenCreate
-        )(variables, {
-          ...options,
-          update: (proxy, data) => {
-            const handledData = handleDataErrors(
-              (data: any) => data.tokenCreate,
-              data.data,
-              data.errors
-            );
-            if (!handledData.errors && handledData.data) {
-              setAuthToken(handledData.data.token);
-              if (window.PasswordCredential && variables) {
-                navigator.credentials
-                  .store(
-                    new window.PasswordCredential({
-                      id: variables.email,
-                      password: variables.password,
-                    })
-                  )
-                  .catch((credentialsError) =>
-                    console.warn(
-                      BROWSER_NO_CREDENTIAL_API_MESSAGE,
-                      credentialsError
-                    )
-                  );
-              }
-            }
-            if (options && options.update) {
-              options.update(proxy, data);
-            }
-          },
-        });
-
-        resolve(data);
-      } catch (e) {
-        reject(e);
-      }
-=======
-  getUserDetails = (
-    variables: InferOptions<QUERIES["UserDetails"]>["variables"],
-    options: Omit<InferOptions<QUERIES["UserDetails"]>, "variables"> & {
-      onUpdate: (data: UserDetails["me"] | null) => void;
-    }
-  ) => {
-    if (this.isLoggedIn()) {
-      return this.watchQuery(QUERIES.UserDetails, data => data.me)(
-        variables,
-        options
-      );
-    }
-    if (options.onUpdate) {
-      options.onUpdate(null);
-    }
-    return {
-      refetch: () =>
-        new Promise<{ data: UserDetails["me"] }>(resolve => {
-          resolve({ data: null });
-        }),
-      unsubscribe: () => undefined,
-    };
-  };
 
   signIn = async (
     variables: InferOptions<MUTATIONS["TokenAuth"]>["variables"],
@@ -226,19 +130,23 @@
     )(variables, {
       ...options,
       fetchPolicy: "no-cache",
->>>>>>> 4be489bb
     });
     const { data } = result;
 
     if (data?.token && data.errors.length === 0) {
       setAuthToken(data.token);
       if (window.PasswordCredential && variables) {
-        navigator.credentials.store(
-          new window.PasswordCredential({
-            id: variables.email,
-            password: variables.password,
-          })
-        );
+        navigator.credentials
+          .store(
+            new window.PasswordCredential({
+              id: variables.email,
+              password: variables.password,
+            })
+          )
+          .catch(credentialsError =>
+            // eslint-disable-next-line no-console
+            console.warn(BROWSER_NO_CREDENTIAL_API_MESSAGE, credentialsError)
+          );
       }
     }
     return {
@@ -246,19 +154,6 @@
       error: null,
     };
   };
-
-<<<<<<< HEAD
-=======
-  signOut = () =>
-    new Promise(async (resolve, reject) => {
-      try {
-        fireSignOut(this.client);
-
-        resolve();
-      } catch (e) {
-        reject(e);
-      }
-    });
 
   setPassword = async (
     variables: InferOptions<MUTATIONS["SetPassword"]>["variables"],
@@ -306,7 +201,6 @@
     };
   };
 
->>>>>>> 4be489bb
   attachAuthListener = (callback: (authenticated: boolean) => void) => {
     const eventHandler = () => {
       callback(this.isLoggedIn());
@@ -364,7 +258,7 @@
       }
 
       const subscription = observable.subscribe(
-        (result) => {
+        result => {
           const { data, errors: apolloErrors } = result;
           const errorHandledData = handleDataErrors(
             mapFn,
@@ -384,7 +278,7 @@
             }
           }
         },
-        (error) => {
+        error => {
           if (onError) {
             onError(error);
           }
@@ -419,7 +313,7 @@
                 );
 
                 // use new result for metadata and mutate existing data
-                Object.keys(prevResultRef).forEach((key) => {
+                Object.keys(prevResultRef).forEach(key => {
                   prevResultRef[key] = newResultRef[key];
                 });
                 prevResultRef.edges = mergedEdges;
