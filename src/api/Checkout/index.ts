import { PaymentGateway } from "../../fragments/gqlTypes/PaymentGateway";
import { ErrorListener } from "../../helpers";
import {
  ICheckoutModel,
  IPaymentModel,
} from "../../helpers/LocalStorageHandler";
import { JobsManager } from "../../jobs";
import { SaleorState, SaleorStateLoaded } from "../../state";
import { StateItems } from "../../state/types";

import { PromiseRunResponse } from "../types";
import {
  DataErrorCheckoutTypes,
  FunctionErrorCheckoutTypes,
  IAddress,
  IAvailableShippingMethods,
  ICheckout,
  ICreditCard,
  IPayment,
  IPromoCodeDiscount,
} from "./types";

export class SaleorCheckoutAPI extends ErrorListener {
  loaded: boolean;

  checkout?: ICheckout;

  promoCodeDiscount?: IPromoCodeDiscount;

  billingAsShipping?: boolean;

  selectedShippingAddressId?: string;

  selectedBillingAddressId?: string;

  availableShippingMethods?: IAvailableShippingMethods;
<<<<<<< HEAD
  availablePaymentGateways?: PaymentGateway[];
=======

  availablePaymentGateways?: IAvailablePaymentGateways;

>>>>>>> 4be489bb
  payment?: IPayment;

  private saleorState: SaleorState;

  private jobsManager: JobsManager;

<<<<<<< HEAD
  constructor(saleorState: SaleorState, jobsManager: JobsManager) {
=======
  private checkoutLoaded: boolean;

  private paymentLoaded: boolean;

  private paymentGatewaysLoaded: boolean;

  constructor(
    saleorState: SaleorState,
    loadOnStart: boolean,
    jobsManager: JobsManager
  ) {
>>>>>>> 4be489bb
    super();
    this.saleorState = saleorState;
    this.jobsManager = jobsManager;

    this.loaded = false;

    this.saleorState.subscribeToChange(
      StateItems.CHECKOUT,
      (checkout: ICheckoutModel) => {
        const {
          id,
          token,
          email,
          shippingAddress,
          billingAddress,
          selectedShippingAddressId,
          selectedBillingAddressId,
          billingAsShipping,
          availableShippingMethods,
          shippingMethod,
          promoCodeDiscount,
        } = checkout || {};
        this.checkout = {
          billingAddress,
          email,
          id,
          shippingAddress,
          shippingMethod,
          token,
        };
        this.selectedShippingAddressId = selectedShippingAddressId;
        this.selectedBillingAddressId = selectedBillingAddressId;
        this.availableShippingMethods = availableShippingMethods;
        this.billingAsShipping = billingAsShipping;
        this.promoCodeDiscount = {
          discountName: promoCodeDiscount?.discountName,
          voucherCode: promoCodeDiscount?.voucherCode,
        };
      }
    );
    this.saleorState.subscribeToChange(
      StateItems.PAYMENT,
      (payment: IPaymentModel) => {
        const { id, token, gateway, creditCard } = payment || {};
        this.payment = {
          creditCard,
          gateway,
          id,
          token,
        };
      }
    );
    this.saleorState.subscribeToChange(
      StateItems.PAYMENT_GATEWAYS,
      (paymentGateways: PaymentGateway[]) => {
        this.availablePaymentGateways = paymentGateways;
      }
    );
    this.saleorState.subscribeToChange(
      StateItems.LOADED,
      (loaded: SaleorStateLoaded) => {
        this.loaded =
          loaded.checkout && loaded.payment && loaded.paymentGateways;
      }
    );
  }

  setShippingAddress = async (
    shippingAddress: IAddress,
    email: string
  ): PromiseRunResponse<DataErrorCheckoutTypes, FunctionErrorCheckoutTypes> => {
    const checkoutId = this.saleorState.checkout?.id;
    const alteredLines = this.saleorState.checkout?.lines?.map(item => ({
      quantity: item!.quantity,
      variantId: item?.variant!.id,
    }));

    if (alteredLines && checkoutId) {
      const { data, dataError } = await this.jobsManager.run(
        "checkout",
        "setShippingAddress",
        {
          checkoutId,
          email,
          selectedShippingAddressId: shippingAddress.id,
          shippingAddress,
        }
      );

      return {
        data,
        dataError,
        pending: false,
      };
    }
    if (alteredLines) {
      const { data, dataError } = await this.jobsManager.run(
        "checkout",
        "createCheckout",
        {
          email,
          lines: alteredLines,
          selectedShippingAddressId: shippingAddress.id,
          shippingAddress,
        }
      );

      return {
        data,
        dataError,
        pending: false,
      };
    }
    return {
      functionError: {
        error: new Error(
          "You need to add items to cart before setting shipping address."
        ),
        type: FunctionErrorCheckoutTypes.ITEMS_NOT_ADDED_TO_CART,
      },
      pending: false,
    };
  };

  setBillingAddress = async (
    billingAddress: IAddress,
    email?: string
  ): PromiseRunResponse<DataErrorCheckoutTypes, FunctionErrorCheckoutTypes> => {
    const checkoutId = this.saleorState.checkout?.id;
    const isShippingRequiredForProducts = this.saleorState.checkout?.lines
      ?.filter(line => line.quantity > 0)
      .some(({ variant }) => variant.product?.productType.isShippingRequired);
    const alteredLines = this.saleorState.checkout?.lines?.map(item => ({
      quantity: item!.quantity,
      variantId: item?.variant!.id,
    }));

    if (
      isShippingRequiredForProducts &&
      checkoutId &&
      this.checkout?.shippingAddress
    ) {
      const { data, dataError } = await this.jobsManager.run(
        "checkout",
        "setBillingAddress",
        {
          billingAddress,
          billingAsShipping: false,
          checkoutId,
          selectedBillingAddressId: billingAddress.id,
        }
      );

      return {
        data,
        dataError,
        pending: false,
      };
    }
    if (isShippingRequiredForProducts) {
      return {
        functionError: {
          error: new Error(
            "You need to set shipping address before setting billing address."
          ),
          type: FunctionErrorCheckoutTypes.SHIPPING_ADDRESS_NOT_SET,
        },
        pending: false,
      };
    }
    if (!isShippingRequiredForProducts && email && checkoutId && alteredLines) {
      const { data, dataError } = await this.jobsManager.run(
        "checkout",
        "setBillingAddressWithEmail",
        {
          billingAddress,
          checkoutId,
          email,
          selectedBillingAddressId: billingAddress.id,
        }
      );

      return {
        data,
        dataError,
        pending: false,
      };
    }
    if (!isShippingRequiredForProducts && email && alteredLines) {
      const { data, dataError } = await this.jobsManager.run(
        "checkout",
        "createCheckout",
        {
          billingAddress,
          email,
          lines: alteredLines,
          selectedBillingAddressId: billingAddress.id,
        }
      );

      return {
        data,
        dataError,
        pending: false,
      };
    }
    if (!isShippingRequiredForProducts && !email) {
      return {
        functionError: {
          error: new Error(
            "You need to provide email when products do not require shipping before setting billing address."
          ),
          type: FunctionErrorCheckoutTypes.EMAIL_NOT_SET,
        },
        pending: false,
      };
    }
    return {
      functionError: {
        error: new Error(
          "You need to add items to cart before setting billing address."
        ),
        type: FunctionErrorCheckoutTypes.ITEMS_NOT_ADDED_TO_CART,
      },
      pending: false,
    };
  };

  setBillingAsShippingAddress = async (): PromiseRunResponse<
    DataErrorCheckoutTypes,
    FunctionErrorCheckoutTypes
  > => {
    const checkoutId = this.saleorState.checkout?.id;

    if (checkoutId && this.checkout?.shippingAddress) {
      const { data, dataError } = await this.jobsManager.run(
        "checkout",
        "setBillingAddress",
        {
          billingAddress: this.checkout.shippingAddress,
          billingAsShipping: true,
          checkoutId,
          selectedBillingAddressId: this.checkout?.shippingAddress.id,
        }
      );

      return {
        data,
        dataError,
        pending: false,
      };
    }
    return {
      functionError: {
        error: new Error(
          "You need to set shipping address before setting billing address."
        ),
        type: FunctionErrorCheckoutTypes.SHIPPING_ADDRESS_NOT_SET,
      },
      pending: false,
    };
  };

  setShippingMethod = async (
    shippingMethodId: string
  ): PromiseRunResponse<DataErrorCheckoutTypes, FunctionErrorCheckoutTypes> => {
    const checkoutId = this.saleorState.checkout?.id;

    if (checkoutId) {
      const { data, dataError } = await this.jobsManager.run(
        "checkout",
        "setShippingMethod",
        {
          checkoutId,
          shippingMethodId,
        }
      );
      return {
        data,
        dataError,
        pending: false,
      };
    }
    return {
      functionError: {
        error: new Error(
          "You need to set shipping address before setting shipping method."
        ),
        type: FunctionErrorCheckoutTypes.SHIPPING_ADDRESS_NOT_SET,
      },
      pending: false,
    };
  };

  addPromoCode = async (
    promoCode: string
  ): PromiseRunResponse<DataErrorCheckoutTypes, FunctionErrorCheckoutTypes> => {
    const checkoutId = this.saleorState.checkout?.id;

    if (checkoutId) {
      const { data, dataError } = await this.jobsManager.run(
        "checkout",
        "addPromoCode",
        {
          checkoutId,
          promoCode,
        }
      );

      return {
        data,
        dataError,
        pending: false,
      };
    }
    return {
      functionError: {
        error: new Error(
          "You need to set shipping address before modifying promo code."
        ),
        type: FunctionErrorCheckoutTypes.SHIPPING_ADDRESS_NOT_SET,
      },
      pending: false,
    };
  };

  removePromoCode = async (
    promoCode: string
  ): PromiseRunResponse<DataErrorCheckoutTypes, FunctionErrorCheckoutTypes> => {
    const checkoutId = this.saleorState.checkout?.id;

    if (checkoutId) {
      const { data, dataError } = await this.jobsManager.run(
        "checkout",
        "removePromoCode",
        { checkoutId, promoCode }
      );

      return {
        data,
        dataError,
        pending: false,
      };
    }
    return {
      functionError: {
        error: new Error(
          "You need to set shipping address before modifying promo code."
        ),
        type: FunctionErrorCheckoutTypes.SHIPPING_ADDRESS_NOT_SET,
      },
      pending: false,
    };
  };

  createPayment = async (
    gateway: string,
    token: string,
    creditCard?: ICreditCard
  ): PromiseRunResponse<DataErrorCheckoutTypes, FunctionErrorCheckoutTypes> => {
    const checkoutId = this.saleorState.checkout?.id;
    const billingAddress = this.saleorState.checkout?.billingAddress;
    const amount = this.saleorState.summaryPrices?.totalPrice?.gross.amount;

    if (
      checkoutId &&
      billingAddress &&
      amount !== null &&
      amount !== undefined
    ) {
      const { data, dataError } = await this.jobsManager.run(
        "checkout",
        "createPayment",
        {
          amount,
          billingAddress,
          checkoutId,
          creditCard,
          paymentGateway: gateway,
          paymentToken: token,
        }
      );
      return {
        data,
        dataError,
        pending: false,
      };
    }
    return {
      functionError: {
        error: new Error(
          "You need to set billing address before creating payment."
        ),
        type: FunctionErrorCheckoutTypes.SHIPPING_ADDRESS_NOT_SET,
      },
      pending: false,
    };
  };

  completeCheckout = async (): PromiseRunResponse<
    DataErrorCheckoutTypes,
    FunctionErrorCheckoutTypes
  > => {
    const checkoutId = this.saleorState.checkout?.id;

    if (checkoutId) {
      const { data, dataError } = await this.jobsManager.run(
        "checkout",
        "completeCheckout",
        { checkoutId }
      );
      return {
        data,
        dataError,
        pending: false,
      };
    }
    return {
      functionError: {
        error: new Error(
          "You need to set shipping address before creating payment."
        ),
        type: FunctionErrorCheckoutTypes.SHIPPING_ADDRESS_NOT_SET,
      },
      pending: false,
    };
  };
}<|MERGE_RESOLUTION|>--- conflicted
+++ resolved
@@ -34,34 +34,16 @@
   selectedBillingAddressId?: string;
 
   availableShippingMethods?: IAvailableShippingMethods;
-<<<<<<< HEAD
+
   availablePaymentGateways?: PaymentGateway[];
-=======
-
-  availablePaymentGateways?: IAvailablePaymentGateways;
-
->>>>>>> 4be489bb
+
   payment?: IPayment;
 
   private saleorState: SaleorState;
 
   private jobsManager: JobsManager;
 
-<<<<<<< HEAD
   constructor(saleorState: SaleorState, jobsManager: JobsManager) {
-=======
-  private checkoutLoaded: boolean;
-
-  private paymentLoaded: boolean;
-
-  private paymentGatewaysLoaded: boolean;
-
-  constructor(
-    saleorState: SaleorState,
-    loadOnStart: boolean,
-    jobsManager: JobsManager
-  ) {
->>>>>>> 4be489bb
     super();
     this.saleorState = saleorState;
     this.jobsManager = jobsManager;
