import ApolloClient from "apollo-client";

import { defaultConfig } from "../config";
import { LocalStorageManager } from "../data";
import { ApolloClientManager } from "../data/ApolloClientManager";
import { LocalStorageHandler } from "../helpers/LocalStorageHandler";
import { JobsManager } from "../jobs";
import { SaleorState } from "../state";
<<<<<<< HEAD
import { CustomConfig } from "../types";
import { APIProxy } from "./APIProxy";
import { AuthAPI } from "./Auth";
=======
import { Config } from "../types";
import APIProxy from "./APIProxy";
>>>>>>> 4be489bb
import { SaleorCartAPI } from "./Cart";
import { SaleorCheckoutAPI } from "./Checkout";

export * from "./Checkout";
export * from "./Cart";

export class SaleorAPI {
  auth: AuthAPI;
  checkout: SaleorCheckoutAPI;

  cart: SaleorCartAPI;

  /**
   * @deprecated Please do not use it anymore. Reference to API Proxy will be removed in future.
   * Now it just exists for legacy React hooks, which also will be removed.
   */
  legacyAPIProxy: APIProxy;

  constructor(
    client: ApolloClient<any>,
    apiProxy: APIProxy,
    config: CustomConfig,
    onStateUpdate?: () => any
  ) {
    this.legacyAPIProxy = apiProxy;
    const finalConfig = {
      ...defaultConfig,
      ...config,
      loadOnStart: {
        ...defaultConfig.loadOnStart,
        ...config?.loadOnStart,
      },
    };

    const localStorageHandler = new LocalStorageHandler();
    const apolloClientManager = new ApolloClientManager(client);
    const jobsManager = new JobsManager(
      localStorageHandler,
      apolloClientManager
    );
    const saleorState = new SaleorState(
      finalConfig,
      localStorageHandler,
      apolloClientManager,
      jobsManager
    );
    const localStorageManager = new LocalStorageManager(
      localStorageHandler,
      saleorState
    );

    if (onStateUpdate) {
      saleorState.subscribeToNotifiedChanges(onStateUpdate);
    }

    this.auth = new AuthAPI(saleorState, jobsManager);
    this.checkout = new SaleorCheckoutAPI(saleorState, jobsManager);
    this.cart = new SaleorCartAPI(
      localStorageManager,
      apolloClientManager,
      saleorState,
      jobsManager
    );

    this.legacyAPIProxy.attachAuthListener((authenticated) => {
      if (!authenticated) {
        localStorageHandler.setCheckout({});
        localStorageHandler.setPayment({});
        localStorageHandler.setJobs(null);
      }
    });
  }
}<|MERGE_RESOLUTION|>--- conflicted
+++ resolved
@@ -6,14 +6,9 @@
 import { LocalStorageHandler } from "../helpers/LocalStorageHandler";
 import { JobsManager } from "../jobs";
 import { SaleorState } from "../state";
-<<<<<<< HEAD
 import { CustomConfig } from "../types";
-import { APIProxy } from "./APIProxy";
 import { AuthAPI } from "./Auth";
-=======
-import { Config } from "../types";
 import APIProxy from "./APIProxy";
->>>>>>> 4be489bb
 import { SaleorCartAPI } from "./Cart";
 import { SaleorCheckoutAPI } from "./Checkout";
 
@@ -22,6 +17,7 @@
 
 export class SaleorAPI {
   auth: AuthAPI;
+
   checkout: SaleorCheckoutAPI;
 
   cart: SaleorCartAPI;
@@ -78,7 +74,7 @@
       jobsManager
     );
 
-    this.legacyAPIProxy.attachAuthListener((authenticated) => {
+    this.legacyAPIProxy.attachAuthListener(authenticated => {
       if (!authenticated) {
         localStorageHandler.setCheckout({});
         localStorageHandler.setPayment({});
