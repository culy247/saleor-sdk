import { ApolloCache } from "apollo-cache";
import { ApolloClient } from "apollo-client";
import { ApolloLink } from "apollo-link";
import { BatchHttpLink } from "apollo-link-batch-http";
import { RetryLink } from "apollo-link-retry";

import { SaleorAPI } from "./api";
<<<<<<< HEAD
import { APIProxy } from "./api/APIProxy";
import { CustomConfig } from "./types";
=======
import APIProxy from "./api/APIProxy";
import { Config } from "./types";
>>>>>>> 4be489bb

const getLink = (
  apiUrl: string,
  invalidTokenLink: ApolloLink,
  authLink: ApolloLink
) =>
  ApolloLink.from([
    invalidTokenLink,
    authLink,
    new RetryLink(),
    new BatchHttpLink({ uri: apiUrl }),
  ]);

export function createSaleorClient(
  apiUrl: string,
  invalidTokenLink: ApolloLink,
  authLink: ApolloLink,
  cache: ApolloCache<any>
) {
  return new ApolloClient({
    cache,
    link: getLink(apiUrl, invalidTokenLink, authLink),
  });
}

export class SaleorManager {
  private apiProxy: APIProxy;

  private api: SaleorAPI;

  private apiChangeListener: ((api: SaleorAPI) => any) | undefined;

  constructor(client: ApolloClient<any>, config: CustomConfig) {
    this.apiProxy = new APIProxy(client);
    this.api = new SaleorAPI(
      client,
      this.apiProxy,
      config,
      this.onSaleorAPIChange
    );
  }

  /**
   * Use this method to obtain current API and listen to its update on occured changes within it.
   * @param apiChangeListener Function called to get an API and called on every API update.
   */
  connect(apiChangeListener: (api: SaleorAPI) => any) {
    this.apiChangeListener = apiChangeListener;
    this.apiChangeListener(this.api);
  }

  private onSaleorAPIChange = () => {
    if (this.apiChangeListener) {
      this.apiChangeListener(this.api);
    }
  };
}

export * from "./auth";
export * from "./gqlTypes/globalTypes";

// FIXME: It's imported here because it's not a monorepo yet
/* eslint-disable import/no-cycle */
export * from "./react";
/* eslint-enable */<|MERGE_RESOLUTION|>--- conflicted
+++ resolved
@@ -5,13 +5,8 @@
 import { RetryLink } from "apollo-link-retry";
 
 import { SaleorAPI } from "./api";
-<<<<<<< HEAD
-import { APIProxy } from "./api/APIProxy";
 import { CustomConfig } from "./types";
-=======
 import APIProxy from "./api/APIProxy";
-import { Config } from "./types";
->>>>>>> 4be489bb
 
 const getLink = (
   apiUrl: string,
